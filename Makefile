# Copyright 2017 The Kubernetes Authors.
# Copyright 2018 Intel Corporation
#
# Licensed under the Apache License, Version 2.0 (the "License");
# you may not use this file except in compliance with the License.
# You may obtain a copy of the License at
#
#     http://www.apache.org/licenses/LICENSE-2.0
#
# Unless required by applicable law or agreed to in writing, software
# distributed under the License is distributed on an "AS IS" BASIS,
# WITHOUT WARRANTIES OR CONDITIONS OF ANY KIND, either express or implied.
# See the License for the specific language governing permissions and
# limitations under the License.

IMPORT_PATH=github.com/intel/pmem-csi
SHELL=bash

REGISTRY_NAME=localhost:5000
IMAGE_VERSION_pmem-csi-driver=canary
IMAGE_VERSION_pmem-ns-init=canary
IMAGE_VERSION_pmem-vgm=canary
IMAGE_TAG=$(REGISTRY_NAME)/$*:$(IMAGE_VERSION_$*)
IMAGE_BUILD_ARGS=
BUILD_ARGS=--build-arg http_proxy=${http_proxy} --build-arg https_proxy=${https_proxy} --build-arg no_proxy=${no_proxy}

all: pmem-csi-driver pmem-ns-init pmem-vgm

build-images: build-pmem-csi-driver-image build-pmem-ns-init-image build-pmem-vgm-image

push-images: push-pmem-csi-driver-image push-pmem-ns-init-image push-pmem-vgm-image

test:
	go test $(IMPORT_PATH)/pkg/... -cover
	go vet $(IMPORT_PATH)/pkg/...

pmem-csi-driver pmem-vgm pmem-ns-init:
	GOOS=linux go build -a -o _output/$@ ./cmd/$@

build-%-image:
	docker build ${BUILD_ARGS} ${IMAGE_BUILD_ARGS} -t $(IMAGE_TAG) -f ./cmd/$*/Dockerfile .

push-%-image: build-%-image
	docker push $(IMAGE_TAG)

clean:
	go clean -r -x
	-rm -rf _output

<<<<<<< HEAD
# Check resp. fix formatting.
.PHONY: test_fmt fmt
test: test_fmt
test_fmt:
	@ files=$$(find pkg cmd -name '*.go'); \
	if [ $$(gofmt -d $$files | wc -l) -ne 0 ]; then \
		echo "formatting errors:"; \
		gofmt -d $$files; \
		false; \
	fi
fmt:
	gofmt -l -w $$(find pkg cmd -name '*.go')


.PHONY: all test clean pmem-csi-driver

# This ensures that the vendor directory and vendor-bom.csv are in sync
# at least as far as the listed components go.
.PHONY: test_vendor_bom
test: test_vendor_bom
test_vendor_bom:
	@ if ! diff -c \
		<(tail +2 vendor-bom.csv | sed -e 's/;.*//') \
		<((grep '^  name =' Gopkg.lock  | sed -e 's/.*"\(.*\)"/\1/') | sort); then \
		echo; \
		echo "vendor-bom.csv not in sync with vendor directory (aka Gopk.lock):"; \
		echo "+ new entry, missing in vendor-bom.csv"; \
		echo "- obsolete entry in vendor-bom.csv"; \
		false; \
	fi

# This ensures that we know about all components that are needed at
# runtime on a production system. Those must be scrutinized more
# closely than components that are merely needed for testing.
#
# Intel has a process for this. The mapping from import path to "name"
# + "download URL" must match how the components are identified at
# Intel while reviewing the components.
.PHONY: test_runtime_deps
test: test_runtime_deps
test_runtime_deps:
	@ if ! diff -c \
		runtime-deps.csv \
		<( $(RUNTIME_DEPS) ); then \
		echo; \
		echo "runtime-deps.csv not up-to-date. Update RUNTIME_DEPS in test/test.make, rerun, review and finally apply the patch above."; \
		false; \
	fi

RUNTIME_DEPS =

# We use "go list" because it is readily available. A good replacement
# would be godeps. We list dependencies recursively, not just the
# direct dependencies.
RUNTIME_DEPS += go list -f '{{ join .Deps "\n" }}' ./cmd/pmem-csi-driver |

# This focuses on packages that are not in Golang core.
RUNTIME_DEPS += grep '^github.com/intel/pmem-csi/vendor/' |

# Filter out some packages that aren't really code.
RUNTIME_DEPS += grep -v -e 'github.com/container-storage-interface/spec' |
RUNTIME_DEPS += grep -v -e 'google.golang.org/genproto/googleapis/rpc/status' |

# Reduce the package import paths to project names + download URL.
# - strip prefix
RUNTIME_DEPS += sed -e 's;github.com/intel/pmem-csi/vendor/;;' |
# - use path inside github.com as project name
RUNTIME_DEPS += sed -e 's;^github.com/\([^/]*\)/\([^/]*\).*;github.com/\1/\2;' |
# - everything from gRPC is one project
RUNTIME_DEPS += sed -e 's;google.golang.org/grpc/*.*;grpc-go,https://github.com/grpc/grpc-go;' |
# - various other projects
RUNTIME_DEPS += sed \
	-e 's;github.com/google/uuid;google uuid,https://github.com/google/uuid;' \
	-e 's;github.com/golang/protobuf;golang-protobuf,https://github.com/golang/protobuf;' \
	-e 's;github.com/gogo/protobuf;gogo protobuf,https://github.com/gogo/protobuf;' \
	-e 's;github.com/golang/glog;glog,https://github.com/golang/glog;' \
	-e 's;github.com/pkg/errors;pkg/errors,https://github.com/pkg/errors;' \
	-e 's;github.com/vgough/grpc-proxy;grpc-proxy,https://github.com/vgough/grpc-proxy;' \
	-e 's;golang.org/x/.*;Go,https://github.com/golang/go;' \
	-e 's;k8s.io/.*;kubernetes,https://github.com/kubernetes/kubernetes;' \
	-e 's;gopkg.in/fsnotify.*;golang-github-fsnotify-fsnotify,https://github.com/fsnotify/fsnotify;' \
	| cat |

# Ignore duplicates.
RUNTIME_DEPS += sort -u
=======
.PHONY: all test clean pmem-csi-driver pmem-ns-init pmem-vgm
>>>>>>> 8bde8ac7
<|MERGE_RESOLUTION|>--- conflicted
+++ resolved
@@ -47,7 +47,6 @@
 	go clean -r -x
 	-rm -rf _output
 
-<<<<<<< HEAD
 # Check resp. fix formatting.
 .PHONY: test_fmt fmt
 test: test_fmt
@@ -61,8 +60,7 @@
 fmt:
 	gofmt -l -w $$(find pkg cmd -name '*.go')
 
-
-.PHONY: all test clean pmem-csi-driver
+.PHONY: all test clean pmem-csi-driver pmem-ns-init pmem-vgm
 
 # This ensures that the vendor directory and vendor-bom.csv are in sync
 # at least as far as the listed components go.
@@ -132,7 +130,4 @@
 	| cat |
 
 # Ignore duplicates.
-RUNTIME_DEPS += sort -u
-=======
-.PHONY: all test clean pmem-csi-driver pmem-ns-init pmem-vgm
->>>>>>> 8bde8ac7
+RUNTIME_DEPS += sort -u